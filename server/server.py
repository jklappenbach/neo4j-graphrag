--- conflicted
+++ resolved
@@ -7,14 +7,9 @@
 from logging.handlers import TimedRotatingFileHandler
 from pathlib import Path
 from typing import Any, Dict, List
-
 import neo4j
 from fastapi import Body, FastAPI, WebSocket, HTTPException
 from fastapi import Request
-<<<<<<< HEAD
-from fastapi.responses import HTMLResponse
-=======
->>>>>>> 71b33b51
 from neo4j import GraphDatabase
 from starlette.responses import HTMLResponse
 
@@ -166,7 +161,7 @@
     request_id = str(uuid.uuid4())
     try:
         global graph_rag_manager
-        res = graph_rag_manager.handle_sync_project(request_id, project_id)
+        res = graph_rag_manager.handle_sync_project(request_id, project_id, force_all=req.force)
         return {"ok": True, "project_id": project_id, "sync": res}
     except Exception as e:
         raise HTTPException(status_code=500, detail=str(e))
